--- conflicted
+++ resolved
@@ -1,44 +1,28 @@
-<<<<<<< HEAD
 import { Routes, Route, Link, useLocation, Navigate } from "react-router-dom";
 import { useEffect } from "react";
 import Logo from "./assets/logo.svg.png";
 import bannerImage from "./assets/Pokemon Card Banner.png";
 import { BrowserRouter as Router } from 'react-router-dom';
-=======
-import { Routes, Route, Link } from "react-router-dom";
-// import { useState } from "react";
-// import axios from "axios";
-import Logo from "./assets/logo.svg.png"; // Ensure the file exists in src/assets
->>>>>>> 080efed0
 
 // Components
 import AuctionList from "./components/list-grp";
 import BiddingPage from "./components/auction-details";
 import SearchPage from "./components/SearchPage";
-<<<<<<< HEAD
 import UploadCard from "./components/verify-card";
 import AuctionCreation from "./components/AuctionCreation";
 import MyCards from "./components/MyCards";
 import MyAuctions from "./components/MyAuctions";
 import AuctionDetails from './components/AuctionDetails';
-=======
-// Add the components for Login and Register new user pages
-import Login from "./components/LoginPage"; // Import Login component
-import Register from "./components/RegistrationPage.tsx"; // Import Register component
-import ResetPasswordPage from './components/ResetPasswordPage.tsx'; // Import Reset Password component
-import ForgotPasswordPage from './components/ForgotPasswordPage.tsx'; // Import Forgot Password component
->>>>>>> 080efed0
+import LoginPage from "./components/LoginPage";
+import RegistrationPage from "./components/RegistrationPage";
+import ForgotPasswordPage from "./components/ForgotPasswordPage";
+import ResetPasswordPage from "./components/ResetPasswordPage";
 
 // Services
 import { fetchSearchResults } from "./services/searchpage-service";
-import { initializeDefaultAuth } from "./services/auth-service";
 
 function App() {
   const location = useLocation();
-  // Initialize default authentication on app start
-  useEffect(() => {
-    initializeDefaultAuth();
-  }, []);
 
   return (
     <div className="bg-white min-h-screen flex flex-col">
@@ -87,7 +71,6 @@
             >
               Auction
             </button>
-<<<<<<< HEAD
             <div className="origin-top-right absolute left-0 w-56 rounded-md shadow-lg bg-white ring-1 ring-black ring-opacity-5 hidden group-hover:block z-50" >
               <div className="py-1" role="menu" aria-orientation="vertical" aria-labelledby="options-menu">
                 <Link to="/create-auction" className="block px-4 py-2 text-gray-700 hover:bg-yellow-500" role="menuitem">
@@ -103,21 +86,14 @@
               </div>
             </div>
           </div>
+          <Link to="/login">
+            <button className="w-40 py-2 text-black font-bold hover:bg-yellow-500" style={{ borderRadius: "100px", fontFamily: "Roboto" }}>
+              Login / Sign Up
+            </button>
+          </Link>
           <Link to="/search">
             <button className="w-10 py-2 text-black font-bold hover:bg-yellow-500" style={{ borderRadius: "100px" }}>
               {"\u2315"}
-=======
-          </Link>
-          <Link to="/login">
-            <button className="w-full px-4 py-2 text-black bold-text">
-              Login
-            </button>
-          </Link>
-          {/* Added navigation link to register user componet */}
-          <Link to="/register"> 
-            <button className="w-full px-4 py-2 text-black bold-text">
-              Sign Up
->>>>>>> 080efed0
             </button>
           </Link>
         </div>
@@ -157,22 +133,19 @@
           <Route path="/" element={<AuctionList />} />
           <Route path="/search" element={<SearchPage fetchSearchResults={fetchSearchResults} />} />
           <Route path="/bidding/:auctionID" element={<BiddingPage />} />
-<<<<<<< HEAD
           <Route path="/upload-card" element={<UploadCard />} />
           <Route path="/create-auction" element={<AuctionCreation />} />
           <Route path="/my-cards" element={<MyCards />} />
           <Route path="/my-auctions" element={<MyAuctions />} />
           <Route path="/auction/:auctionId" element={<AuctionDetails />} />
           <Route path="/update-auction/:auctionId" element={<AuctionCreation />} />
+          <Route path="/login" element={<LoginPage />} />
+          <Route path="/register" element={<RegistrationPage />} />
+          <Route path="/forgot-password" element={<ForgotPasswordPage />} />
+          <Route path="/reset-password" element={<ResetPasswordPage />} />
           
           {/* Catch-all redirect to home */}
           <Route path="*" element={<Navigate to="/" replace />} />
-=======
-          <Route path="/login" element={<Login />} /> {/* Add Login route */}
-          <Route path="/register" element={<Register />} /> {/* Add Register route */}
-          <Route path="/reset-password" element={<ResetPasswordPage />} /> Add Reset Password route
-          <Route path="/forgot-password" element={<ForgotPasswordPage />} />
->>>>>>> 080efed0
         </Routes>
       </div>
     </div>
