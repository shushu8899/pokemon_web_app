import { useState, useEffect } from "react";
import { useNavigate } from "react-router-dom";
import axios from "axios";
import FloatingPokemon from "./FloatingPokemon";
import RunningPokemon from "./RunningPokemon";
import { calculateTimeLeft } from "../utils/timeUtils.tsx"; // ✅ Import the function



// Define the Auction type based on FastAPI response
interface Auction {
  AuctionID: number;
  CardID: number;
  title: string;
  Status: string;
  HighestBid: number;
  IsValidated: boolean;
  CardName: string;
  CardQuality: string;
  ImageURL: string;
  EndTime: number;
}

const AuctionList: React.FC = () => {
  const [auctions, setAuctions] = useState<Auction[]>([]);
  const [page, setPage] = useState<number>(1);
  const [totalPages, setTotalPages] = useState<number>(1);
  const [inputPage, setInputPage] = useState<string>("");
  const [timers, setTimers] = useState<{ [key: number]: { expired: boolean; timeLeft: string } }>({}); // ✅ Store timers
  const navigate = useNavigate();

  const fetchAuctions = async (pageNumber: number) => {
    try {
      const response = await axios.get<{ auctions: Auction[]; total_pages: number }>(
        `http://127.0.0.1:8000/bidding/auction-collection?page=${pageNumber}`
      );
      console.log("API Response in React:", response.data); // ✅ Log response
      setAuctions(response.data.auctions);
      setTotalPages(response.data.total_pages);
    } catch (error) {
      console.error("Error fetching auctions:", error);
    }
  };

  useEffect(() => {
    fetchAuctions(page);
  }, [page]);

  useEffect(() => {
    const interval = setInterval(() => {
      setTimers((prevTimers) => {
        const newTimers = { ...prevTimers };
        auctions.forEach((auction) => {
          newTimers[auction.AuctionID] = calculateTimeLeft(auction.EndTime); // ✅ Uses fixed function
        });
        return newTimers;
      });
    }, 1000); // ✅ Updates every second
  
    return () => clearInterval(interval); // ✅ Cleanup interval on unmount
  }, [auctions]);

  const handlePageChange = (event: React.ChangeEvent<HTMLInputElement>) => {
    setInputPage(event.target.value);
  };

  const goToPage = () => {
    const pageNumber = parseInt(inputPage);
    if (!isNaN(pageNumber) && pageNumber >= 1 && pageNumber <= totalPages) {
      setPage(pageNumber);
    } else {
      alert("Invalid page number");
    }
  };


  return (
<<<<<<< HEAD
    <div style={{ padding: "20px", textAlign: "center" }}>
        <h1>Live Auctions</h1>

        {/* Auction Grid */}
        <div style={{
            display: "grid",
            gridTemplateColumns: "repeat(2, 1fr)", // Two cards per row
            gap: "20px",
            justifyContent: "center",
            marginTop: "20px"
        }}>
            {auctions.map((auction) => (
                <div key={auction.AuctionID} style={{
                    border: "1px solid #ddd",
                    borderRadius: "10px",
                    padding: "10px",
                    textAlign: "center",
                    backgroundColor: "#fff",
                    boxShadow: "2px 2px 10px rgba(0, 0, 0, 0.1)"
                }}>
                    {/* Clickable Image */}
                    <img
                        src={auction.ImageURL}
                        alt={auction.CardName}
                        width="100%"
                        style={{ borderRadius: "5px", cursor: "pointer" }}
                        onClick={() => goToBiddingPage(auction.AuctionID)}
                    />

                    {/* Auction Details */}
                    <div style={{
                        marginTop: "10px",
                        padding: "10px",
                        borderTop: "1px solid #ddd",
                        textAlign: "left"
                    }}>
                        <p><strong>Auction ID:</strong> {auction.AuctionID}</p>
                        <p><strong>Title:</strong> {auction.title}</p>
                        <p><strong>Status:</strong> {auction.Status}</p>
                        <p><strong>Highest Bid:</strong> ${auction.HighestBid}</p>
                        <p><strong>Card Name:</strong> {auction.CardName}</p>
                    </div>
                </div>
            ))}
        </div>

        {/* Pagination Controls */}
        <div style={{ marginTop: "20px", justifyContent: "center", alignItems: "center" }}>
            <button onClick={() => setPage((prev) => Math.max(prev - 1, 1))} disabled={page === 1}
             className = "p-2 text-black rounded bg-orange-200 hover:bg-orange-300" style={{ marginLeft: "10px" }}   
                >
                Previous
            </button>

            <span style={{ margin: "0 10px" }}> Page {page} of {totalPages} </span>

            <button onClick={() => setPage((prev) => Math.min(prev + 1, totalPages))} disabled={page === totalPages}
             className = "p-2 text-black rounded bg-orange-200 hover:bg-orange-300" style={{ marginLeft: "10px" }}   
                >
                Next
            </button>

            {/* Page Number Input */}
            <input
                type="number"
                value={inputPage}
                onChange={handlePageChange}
                placeholder="Go to page"
                style={{ marginLeft: "10px", padding: "5px", width: "125px", height: "40px", textAlign: "center", border: "1px solid orange", borderRadius: "5px" }}
            />
            <button onClick={goToPage} className = "p-2 text-black rounded bg-orange-200 hover:bg-orange-300" style={{ marginLeft: "10px" }}>Go</button>
        </div>
=======
    <div style={{ padding: "20px", textAlign: "center", backgroundColor: "#001f3f", minHeight: "100vh" }}>
      <h2 style={{ color: "#FFD700", fontSize: "28px", fontWeight: "bold", marginBottom: "20px" }}>
        🛒 Pokémon Auction House
      </h2>

      {/* Floating Pokémon that moves & displays message */}
      <FloatingPokemon />

      {/* Auction Grid */}
      <div style={{
        display: "grid",
        gridTemplateColumns: "repeat(3, 1fr)", // Two Pokémon per row
        gap: "10px", // Increased gap for better spacing
        borderRadius: "12px", // ✅ Optional rounded corners
        justifyContent: "center",
        padding: "20px",
        border: "20px solidrgba(255, 213, 4, 0.61)"
      }}>

          {auctions.length > 0 ? auctions.map((auction) => {
            const auctionTimer = timers[auction.AuctionID] || { expired: false, timeLeft: "Loading..." };
          
            return (
            <div key={auction.AuctionID} style={{
              border: "2px solid #FFD700",
              borderRadius: "12px",
              padding: "10px",
              textAlign: "center",
              backgroundColor: "#003366",
              boxShadow: "4px 4px 12px rgba(255, 215, 0, 0.2)",
              transition: "transform 0.3s ease-in-out",
              cursor: "pointer",
              display: "flex",
              flexDirection: "column",
              height: "450px",
              width: "400px", // Ensure the card fits well
              margin: "auto", // Centering the card
              transform: "scale(0.8)", // Initial scale
              transformOrigin: "center", // Scale from center
            }}

            onClick={() => {
              if (!auctionTimer.expired) {
                navigate(`/bidding/${auction.AuctionID}`);
              }
            }} // ✅ Prevents navigation when expired
            
            onMouseOver={(e) => {
              if (!auctionTimer.expired) {
                e.currentTarget.style.transform = "scale(1)";
              } else {
                e.currentTarget.style.transform = "scale(0.8)"; // ✅ Ensures expired items stay the same
              }
            }}
            
            onMouseOut={(e) => {
              e.currentTarget.style.transform = "scale(0.8)"; // ✅ Always reverts to original size
            }}
            
            className="glowing-box"
            
            >
              {/* Pokémon Image (70% height of card) */}
              <div style={{ flex: "70%", overflow: "hidden", display: "flex", justifyContent: "center" }}>
                <img
                  src={auction.ImageURL}
                  alt={auction.CardName}
                  className="pokemon-image"
                />
              </div>

              {/* Auction Details (30% height of card) */}
              <div style={{
                flex: "10%",
                padding: "10px",
                fontSize: "8px",
                lineHeight: "0.3", // Reduced line height for compact text
                textAlign: "left",
                color: "#FFD700" // Gold text for better readability
              }}>
                <p><strong>🔹 ID:</strong> {auction.AuctionID}</p>
                <p><strong>🏆 Card Name:</strong> {auction.CardName}</p>
                <p><strong>💰 Highest Bid:</strong> ${auction.HighestBid}</p>

                {/* Countdown Timer */}
                <p style={{
                    fontSize: "14px",
                    fontWeight: "bold",
                    color: auctionTimer.expired 
                      ? "red" 
                      : (parseInt(auctionTimer.timeLeft) > 86400) // ✅ Less than 1 day (86400 seconds)
                        ? "yellow" 
                        : "#FFD700"
                  }}>
                    ⏳ {auctionTimer.expired ? "Auction Ended" : `Time Left: ${auctionTimer.timeLeft}`}
                </p>
              </div>
            </div>
          )
      }) : (
          <p style={{ color: "#FFD700", fontSize: "18px", textAlign: "center", fontWeight: "bold" }}>
            No Pokémon auctions available.
          </p>
        )}
      </div>

      {/* Pagination Controls */}
      <div style={{ marginTop: "30px" }}>
        <button
          onClick={() => setPage((prev) => Math.max(prev - 1, 1))}
          disabled={page === 1}
          style={{
            padding: "8px 16px",
            margin: "0 10px",
            backgroundColor: "#FFD700",
            border: "none",
            borderRadius: "5px",
            cursor: "pointer",
            fontSize: "16px"
          }}
        >
          ◀ Previous
        </button>

        <span style={{ margin: "0 15px", color: "#FFD700", fontSize: "18px", fontWeight: "bold" }}>
          Page {page} of {totalPages}
        </span>

        <button
          onClick={() => setPage((prev) => Math.min(prev + 1, totalPages))}
          disabled={page === totalPages}
          style={{
            padding: "8px 16px",
            margin: "0 10px",
            backgroundColor: "#FFD700",
            border: "none",
            borderRadius: "5px",
            cursor: "pointer",
            fontSize: "16px"
          }}
        >
          Next ▶
        </button>

        {/* Page Number Input */}
        <input
          type="number"
          value={inputPage}
          onChange={handlePageChange}
          placeholder="Go to page"
          style={{
            marginLeft: "15px",
            padding: "8px",
            width: "80px",
            fontSize: "16px",
            textAlign: "center",
            border: "1px solid #FFD700",
            backgroundColor: "#003366",
            color: "#FFD700",
            borderRadius: "5px"
          }}
        />
        <button
          onClick={goToPage}
          style={{
            marginLeft: "10px",
            padding: "8px 12px",
            fontSize: "16px",
            backgroundColor: "#FFD700",
            border: "none",
            borderRadius: "5px",
            cursor: "pointer"
          }}
        >
          Go
        </button>
      </div>
>>>>>>> 2a6c3e12
    </div>
  );
};

export default AuctionList;<|MERGE_RESOLUTION|>--- conflicted
+++ resolved
@@ -2,10 +2,7 @@
 import { useNavigate } from "react-router-dom";
 import axios from "axios";
 import FloatingPokemon from "./FloatingPokemon";
-import RunningPokemon from "./RunningPokemon";
 import { calculateTimeLeft } from "../utils/timeUtils.tsx"; // ✅ Import the function
-
-
 
 // Define the Auction type based on FastAPI response
 interface Auction {
@@ -73,260 +70,165 @@
     }
   };
 
-
   return (
-<<<<<<< HEAD
     <div style={{ padding: "20px", textAlign: "center" }}>
-        <h1>Live Auctions</h1>
+      <h1>Live Auctions</h1>
+      <div style={{ padding: "20px", textAlign: "center", backgroundColor: "#001f3f", minHeight: "100vh" }}>
+        <h2 style={{ color: "#FFD700", fontSize: "28px", fontWeight: "bold", marginBottom: "20px" }}>
+          🛒 Pokémon Auction House
+        </h2>
+
+        {/* Floating Pokémon that moves & displays message */}
+        <FloatingPokemon />
 
         {/* Auction Grid */}
         <div style={{
-            display: "grid",
-            gridTemplateColumns: "repeat(2, 1fr)", // Two cards per row
-            gap: "20px",
-            justifyContent: "center",
-            marginTop: "20px"
+          display: "grid",
+          gridTemplateColumns: "repeat(3, 1fr)", // Three Pokémon per row
+          gap: "10px", // Increased gap for better spacing
+          borderRadius: "12px", // ✅ Optional rounded corners
+          justifyContent: "center",
+          padding: "20px",
+          border: "20px solid rgba(255, 213, 4, 0.61)"
         }}>
-            {auctions.map((auction) => (
-                <div key={auction.AuctionID} style={{
-                    border: "1px solid #ddd",
-                    borderRadius: "10px",
-                    padding: "10px",
-                    textAlign: "center",
-                    backgroundColor: "#fff",
-                    boxShadow: "2px 2px 10px rgba(0, 0, 0, 0.1)"
-                }}>
-                    {/* Clickable Image */}
-                    <img
-                        src={auction.ImageURL}
-                        alt={auction.CardName}
-                        width="100%"
-                        style={{ borderRadius: "5px", cursor: "pointer" }}
-                        onClick={() => goToBiddingPage(auction.AuctionID)}
-                    />
-
-                    {/* Auction Details */}
-                    <div style={{
-                        marginTop: "10px",
-                        padding: "10px",
-                        borderTop: "1px solid #ddd",
-                        textAlign: "left"
-                    }}>
-                        <p><strong>Auction ID:</strong> {auction.AuctionID}</p>
-                        <p><strong>Title:</strong> {auction.title}</p>
-                        <p><strong>Status:</strong> {auction.Status}</p>
-                        <p><strong>Highest Bid:</strong> ${auction.HighestBid}</p>
-                        <p><strong>Card Name:</strong> {auction.CardName}</p>
-                    </div>
-                </div>
-            ))}
-        </div>
-
-        {/* Pagination Controls */}
-        <div style={{ marginTop: "20px", justifyContent: "center", alignItems: "center" }}>
-            <button onClick={() => setPage((prev) => Math.max(prev - 1, 1))} disabled={page === 1}
-             className = "p-2 text-black rounded bg-orange-200 hover:bg-orange-300" style={{ marginLeft: "10px" }}   
-                >
-                Previous
-            </button>
-
-            <span style={{ margin: "0 10px" }}> Page {page} of {totalPages} </span>
-
-            <button onClick={() => setPage((prev) => Math.min(prev + 1, totalPages))} disabled={page === totalPages}
-             className = "p-2 text-black rounded bg-orange-200 hover:bg-orange-300" style={{ marginLeft: "10px" }}   
-                >
-                Next
-            </button>
-
-            {/* Page Number Input */}
-            <input
-                type="number"
-                value={inputPage}
-                onChange={handlePageChange}
-                placeholder="Go to page"
-                style={{ marginLeft: "10px", padding: "5px", width: "125px", height: "40px", textAlign: "center", border: "1px solid orange", borderRadius: "5px" }}
-            />
-            <button onClick={goToPage} className = "p-2 text-black rounded bg-orange-200 hover:bg-orange-300" style={{ marginLeft: "10px" }}>Go</button>
-        </div>
-=======
-    <div style={{ padding: "20px", textAlign: "center", backgroundColor: "#001f3f", minHeight: "100vh" }}>
-      <h2 style={{ color: "#FFD700", fontSize: "28px", fontWeight: "bold", marginBottom: "20px" }}>
-        🛒 Pokémon Auction House
-      </h2>
-
-      {/* Floating Pokémon that moves & displays message */}
-      <FloatingPokemon />
-
-      {/* Auction Grid */}
-      <div style={{
-        display: "grid",
-        gridTemplateColumns: "repeat(3, 1fr)", // Two Pokémon per row
-        gap: "10px", // Increased gap for better spacing
-        borderRadius: "12px", // ✅ Optional rounded corners
-        justifyContent: "center",
-        padding: "20px",
-        border: "20px solidrgba(255, 213, 4, 0.61)"
-      }}>
-
           {auctions.length > 0 ? auctions.map((auction) => {
             const auctionTimer = timers[auction.AuctionID] || { expired: false, timeLeft: "Loading..." };
           
             return (
-            <div key={auction.AuctionID} style={{
-              border: "2px solid #FFD700",
-              borderRadius: "12px",
-              padding: "10px",
+              <div key={auction.AuctionID} style={{
+                border: "2px solid #FFD700",
+                borderRadius: "12px",
+                padding: "10px",
+                textAlign: "center",
+                backgroundColor: "#003366",
+                boxShadow: "4px 4px 12px rgba(255, 215, 0, 0.2)",
+                transition: "transform 0.3s ease-in-out",
+                cursor: "pointer",
+                display: "flex",
+                flexDirection: "column",
+                height: "450px",
+                width: "400px", // Ensure the card fits well
+                margin: "auto", // Centering the card
+                transform: "scale(0.8)", // Initial scale
+                transformOrigin: "center", // Scale from center
+              }}
+
+              onClick={() => {
+                if (!auctionTimer.expired) {
+                  navigate(`/bidding/${auction.AuctionID}`);
+                }
+              }} // ✅ Prevents navigation when expired
+              
+              onMouseOver={(e) => {
+                if (!auctionTimer.expired) {
+                  e.currentTarget.style.transform = "scale(1)";
+                } else {
+                  e.currentTarget.style.transform = "scale(0.8)"; // ✅ Ensures expired items stay the same
+                }
+              }}
+              
+              onMouseOut={(e) => {
+                e.currentTarget.style.transform = "scale(0.8)"; // ✅ Always reverts to original size
+              }}
+              
+              className="glowing-box"
+              
+              >
+                {/* Pokémon Image (70% height of card) */}
+                <div style={{ flex: "70%", overflow: "hidden", display: "flex", justifyContent: "center" }}>
+                  <img
+                    src={auction.ImageURL}
+                    alt={auction.CardName}
+                    className="pokemon-image"
+                  />
+                </div>
+
+                {/* Auction Details (30% height of card) */}
+                <div style={{
+                  flex: "30%",
+                  padding: "10px",
+                  fontSize: "14px",
+                  lineHeight: "1.2", // Reduced line height for compact text
+                  textAlign: "left",
+                  color: "#FFD700" // Gold text for better readability
+                }}>
+                  <p><strong>🔹 ID:</strong> {auction.AuctionID}</p>
+                  <p><strong>🏆 Card Name:</strong> {auction.CardName}</p>
+                  <p><strong>💰 Highest Bid:</strong> ${auction.HighestBid}</p>
+
+                  {/* Countdown Timer */}
+                  <p style={{
+                      fontSize: "14px",
+                      fontWeight: "bold",
+                      color: auctionTimer.expired 
+                        ? "red" 
+                        : (parseInt(auctionTimer.timeLeft) > 86400) // ✅ Less than 1 day (86400 seconds)
+                          ? "yellow" 
+                          : "#FFD700"
+                    }}>
+                      ⏳ {auctionTimer.expired ? "Auction Ended" : `Time Left: ${auctionTimer.timeLeft}`}
+                  </p>
+                </div>
+              </div>
+            )
+          }) : (
+            <p style={{ color: "#FFD700", fontSize: "18px", textAlign: "center", fontWeight: "bold" }}>
+              No Pokémon auctions available.
+            </p>
+          )}
+        </div>
+
+        {/* Pagination Controls */}
+        <div style={{ marginTop: "30px" }}>
+          <button
+            onClick={() => setPage((prev) => Math.max(prev - 1, 1))}
+            disabled={page === 1}
+            className="p-2 text-black rounded bg-orange-200 hover:bg-orange-300"
+            style={{ marginLeft: "10px" }}
+          >
+            Previous
+          </button>
+
+          <span style={{ margin: "0 15px", color: "#FFD700", fontSize: "18px", fontWeight: "bold" }}>
+            Page {page} of {totalPages}
+          </span>
+
+          <button
+            onClick={() => setPage((prev) => Math.min(prev + 1, totalPages))}
+            disabled={page === totalPages}
+            className="p-2 text-black rounded bg-orange-200 hover:bg-orange-300"
+            style={{ marginLeft: "10px" }}
+          >
+            Next
+          </button>
+
+          {/* Page Number Input */}
+          <input
+            type="number"
+            value={inputPage}
+            onChange={handlePageChange}
+            placeholder="Go to page"
+            style={{
+              marginLeft: "15px",
+              padding: "8px",
+              width: "80px",
+              fontSize: "16px",
               textAlign: "center",
+              border: "1px solid #FFD700",
               backgroundColor: "#003366",
-              boxShadow: "4px 4px 12px rgba(255, 215, 0, 0.2)",
-              transition: "transform 0.3s ease-in-out",
-              cursor: "pointer",
-              display: "flex",
-              flexDirection: "column",
-              height: "450px",
-              width: "400px", // Ensure the card fits well
-              margin: "auto", // Centering the card
-              transform: "scale(0.8)", // Initial scale
-              transformOrigin: "center", // Scale from center
+              color: "#FFD700",
+              borderRadius: "5px"
             }}
-
-            onClick={() => {
-              if (!auctionTimer.expired) {
-                navigate(`/bidding/${auction.AuctionID}`);
-              }
-            }} // ✅ Prevents navigation when expired
-            
-            onMouseOver={(e) => {
-              if (!auctionTimer.expired) {
-                e.currentTarget.style.transform = "scale(1)";
-              } else {
-                e.currentTarget.style.transform = "scale(0.8)"; // ✅ Ensures expired items stay the same
-              }
-            }}
-            
-            onMouseOut={(e) => {
-              e.currentTarget.style.transform = "scale(0.8)"; // ✅ Always reverts to original size
-            }}
-            
-            className="glowing-box"
-            
-            >
-              {/* Pokémon Image (70% height of card) */}
-              <div style={{ flex: "70%", overflow: "hidden", display: "flex", justifyContent: "center" }}>
-                <img
-                  src={auction.ImageURL}
-                  alt={auction.CardName}
-                  className="pokemon-image"
-                />
-              </div>
-
-              {/* Auction Details (30% height of card) */}
-              <div style={{
-                flex: "10%",
-                padding: "10px",
-                fontSize: "8px",
-                lineHeight: "0.3", // Reduced line height for compact text
-                textAlign: "left",
-                color: "#FFD700" // Gold text for better readability
-              }}>
-                <p><strong>🔹 ID:</strong> {auction.AuctionID}</p>
-                <p><strong>🏆 Card Name:</strong> {auction.CardName}</p>
-                <p><strong>💰 Highest Bid:</strong> ${auction.HighestBid}</p>
-
-                {/* Countdown Timer */}
-                <p style={{
-                    fontSize: "14px",
-                    fontWeight: "bold",
-                    color: auctionTimer.expired 
-                      ? "red" 
-                      : (parseInt(auctionTimer.timeLeft) > 86400) // ✅ Less than 1 day (86400 seconds)
-                        ? "yellow" 
-                        : "#FFD700"
-                  }}>
-                    ⏳ {auctionTimer.expired ? "Auction Ended" : `Time Left: ${auctionTimer.timeLeft}`}
-                </p>
-              </div>
-            </div>
-          )
-      }) : (
-          <p style={{ color: "#FFD700", fontSize: "18px", textAlign: "center", fontWeight: "bold" }}>
-            No Pokémon auctions available.
-          </p>
-        )}
+          />
+          <button
+            onClick={goToPage}
+            className="p-2 text-black rounded bg-orange-200 hover:bg-orange-300"
+            style={{ marginLeft: "10px" }}
+          >
+            Go
+          </button>
+        </div>
       </div>
-
-      {/* Pagination Controls */}
-      <div style={{ marginTop: "30px" }}>
-        <button
-          onClick={() => setPage((prev) => Math.max(prev - 1, 1))}
-          disabled={page === 1}
-          style={{
-            padding: "8px 16px",
-            margin: "0 10px",
-            backgroundColor: "#FFD700",
-            border: "none",
-            borderRadius: "5px",
-            cursor: "pointer",
-            fontSize: "16px"
-          }}
-        >
-          ◀ Previous
-        </button>
-
-        <span style={{ margin: "0 15px", color: "#FFD700", fontSize: "18px", fontWeight: "bold" }}>
-          Page {page} of {totalPages}
-        </span>
-
-        <button
-          onClick={() => setPage((prev) => Math.min(prev + 1, totalPages))}
-          disabled={page === totalPages}
-          style={{
-            padding: "8px 16px",
-            margin: "0 10px",
-            backgroundColor: "#FFD700",
-            border: "none",
-            borderRadius: "5px",
-            cursor: "pointer",
-            fontSize: "16px"
-          }}
-        >
-          Next ▶
-        </button>
-
-        {/* Page Number Input */}
-        <input
-          type="number"
-          value={inputPage}
-          onChange={handlePageChange}
-          placeholder="Go to page"
-          style={{
-            marginLeft: "15px",
-            padding: "8px",
-            width: "80px",
-            fontSize: "16px",
-            textAlign: "center",
-            border: "1px solid #FFD700",
-            backgroundColor: "#003366",
-            color: "#FFD700",
-            borderRadius: "5px"
-          }}
-        />
-        <button
-          onClick={goToPage}
-          style={{
-            marginLeft: "10px",
-            padding: "8px 12px",
-            fontSize: "16px",
-            backgroundColor: "#FFD700",
-            border: "none",
-            borderRadius: "5px",
-            cursor: "pointer"
-          }}
-        >
-          Go
-        </button>
-      </div>
->>>>>>> 2a6c3e12
     </div>
   );
 };
