--- conflicted
+++ resolved
@@ -14,22 +14,14 @@
   };
 
   return (
-<<<<<<< HEAD
     <div className="fixed z-50 w-full">
-=======
-    <div className="fixed z-50 w-full bg-white">
->>>>>>> aaebb87b
       <div className="flex items-center px-5 lg:px-7.5 xl:px-10 max-lg:px-4 h-18 shadow-lg bg-white">
         <Link to="/" className="block w-[12rem]">
           <img src={Logo} alt="Pokemonlogo" width={150} height={100} />
         </Link>
 
         {/* Main Navigation */}
-<<<<<<< HEAD
         <nav className="relative z-2 space-x-30 flex items-center justify-center ml-auto lg:bg-white h-full">
-=======
-        <nav className="relative z-2 space-x-30 flex items-center justify-center ml-auto bg-white h-full">
->>>>>>> aaebb87b
           {/* Main Links */}
           {NAV_LINKS.MAIN.map((item) => (
             <Link key={item.path} to={item.path}>
