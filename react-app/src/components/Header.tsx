import { Routes, Route, Link, useNavigate } from "react-router-dom";
import { useState, useEffect, useRef } from "react";
import Logo from "../assets/logo.svg.png";
import { navigation, NAV_LINKS, PUBLIC_ROUTES, PROTECTED_ROUTES } from "../constants";
import { useAuth } from '../context/AuthContext';
import axios from "axios";
import { getAuthorizationHeader } from '../services/auth-service';

// Add CSS for animations
const toastAnimations = `
@keyframes fadeIn {
  from { opacity: 0; transform: translateY(-20px); }
  to { opacity: 1; transform: translateY(0); }
}
@keyframes fadeOut {
  from { opacity: 1; transform: translateY(0); }
  to { opacity: 0; transform: translateY(-20px); }
}
`;

interface Notification {
  notification_id: number;
  auction_id: number | null;
  message: string;
  sent_date: string;
  is_read: boolean;
}

const Header = () => {
  const navigate = useNavigate();
  const { isAuthenticated, user, logout } = useAuth();

  const [notifications, setNotifications] = useState<Notification[]>([]);
  const [websocket, setWebsocket] = useState<WebSocket | null>(null);
  const [showNotifications, setShowNotifications] = useState(false);
  const [unreadCount, setUnreadCount] = useState(0);
  const notificationRef = useRef<HTMLDivElement>(null);
  
  // Toast notification state
  const [toastNotification, setToastNotification] = useState<Notification | null>(null);
  const [showToast, setShowToast] = useState(false);

  const fetchNotifications = async () => {
    try {
      const authHeader = getAuthorizationHeader();
      if (!authHeader) {
        console.log("No access token found");
        return;
      }

      console.log("Fetching notifications with auth header:", authHeader.substring(0, 20) + "...");
      const response = await axios.get("http://localhost:8000/noti/my-notifications", {
        headers: { 
          Authorization: authHeader,
          'Content-Type': 'application/json'
        },
        withCredentials: true
      });

      if (response.data && response.data.Notifications) {
        const notifs = response.data.Notifications.sort((a: Notification, b: Notification) =>
          new Date(b.sent_date).getTime() - new Date(a.sent_date).getTime()
        );
        // Limit to 5 most recent notifications
        console.log("Sorted notifications:", notifs);
        setNotifications(notifs);
        setUnreadCount(notifs.filter((n: Notification) => !n.is_read).length);
      } else {
        console.log("No notifications found in response:", response.data);
      }
    } catch (error: any) {
      console.error("Error fetching notifications:", error);
      if (error.response) {
        console.error("Response data:", error.response.data);
        console.error("Response status:", error.response.status);
      }
    }
  };

  useEffect(() => {
    fetchNotifications();

    if (isAuthenticated && user?.email && !websocket) {
      const connectWebSocket = () => {
        const ws = new WebSocket(`ws://localhost:8000/ws?email=${user.email}`);

        ws.onopen = () => {
          console.log("WebSocket connected");
          setWebsocket(ws);
        };

        ws.onmessage = (event) => {
          try {
            const incoming = JSON.parse(event.data);
            console.log("Incoming WS message:", incoming);

            if (incoming.message && incoming.sent_date) {
              const enriched = { ...incoming, is_read: false };
<<<<<<< HEAD
              
              // Set as toast notification and show it
              setToastNotification(enriched);
              setShowToast(true);
              
              // Auto-dismiss toast after 5 seconds
              setTimeout(() => {
                setShowToast(false);
              }, 5000);
              
              setNotifications((prev) => {
                // Add new notification and limit to 5
                const updated = [enriched, ...prev].slice(0, 5);
                return updated;
              });
=======
              setNotifications((prev) => [enriched, ...prev]);
>>>>>>> e1e11d6a
              setUnreadCount((prev) => prev + 1);
            }
          } catch (error) {
            console.error("Error processing WebSocket message:", error);
          }
        };

        ws.onclose = () => {
          console.log("🔌 WebSocket disconnected");
          setWebsocket(null);
          // Attempt to reconnect after 3 seconds
          setTimeout(connectWebSocket, 3000);
        };

        ws.onerror = (error) => {
          console.error(" WebSocket error:", error);
        };

        return ws;
      };

      const ws = connectWebSocket();

      // Cleanup function
      return () => {
        if (ws) {
          ws.close();
        }
      };
    }
  }, [isAuthenticated, user?.email]);

  // Fetch notifications periodically as a fallback
  useEffect(() => {
    if (isAuthenticated) {
      const interval = setInterval(fetchNotifications, 30000); // Every 30 seconds
      return () => clearInterval(interval);
    }
  }, [isAuthenticated]);

  // Add click outside handler
  useEffect(() => {
    const handleClickOutside = (event: MouseEvent) => {
      if (notificationRef.current && !notificationRef.current.contains(event.target as Node)) {
        setShowNotifications(false);
      }
    };

    document.addEventListener('mousedown', handleClickOutside);
    return () => {
      document.removeEventListener('mousedown', handleClickOutside);
    };
  }, []);

  const handleBellClick = async () => {
    setShowNotifications(!showNotifications);
    if (unreadCount > 0) {
      setUnreadCount(0);
      try {
        const authHeader = getAuthorizationHeader();
        if (!authHeader) {
          console.log("No access token found");
          return;
        }
        await axios.put("http://localhost:8000/noti/mark-read", {}, {
          headers: { 
            Authorization: authHeader,
            'Content-Type': 'application/json'
          },
          withCredentials: true
        });
      } catch (error) {
        console.error("Error marking notifications as read:", error);
      }
    }
  };

  const handleLogout = () => {
    if (websocket) {
      websocket.close();
      setWebsocket(null);
    }
    logout();
    navigate('/');
  };

  return (
    <div className="fixed z-100 w-full">
      {/* Style tag for animations */}
      <style>{toastAnimations}</style>
      
      {/* Toast Notification */}
      {showToast && toastNotification && (
        <div
          style={{
            position: 'fixed',
            top: '80px', // Position below the header
            right: '20px',
            backgroundColor: '#007bff',
            color: 'white',
            padding: '15px 20px',
            borderRadius: '8px',
            boxShadow: '0 4px 12px rgba(0,0,0,0.15)',
            zIndex: 99,
            maxWidth: '300px',
            animation: 'fadeIn 0.3s, fadeOut 0.3s 4.7s',
          }}
        >
          <div style={{ marginBottom: '8px', fontWeight: 'bold' }}>New Notification</div>
          <div>{toastNotification.message}</div>
          <div style={{ fontSize: '0.8rem', marginTop: '8px', opacity: 0.8 }}>
            {new Date(toastNotification.sent_date).toLocaleString()}
          </div>
          <button
            onClick={() => setShowToast(false)}
            style={{
              position: 'absolute',
              top: '8px',
              right: '8px',
              background: 'none',
              border: 'none',
              color: 'white',
              fontSize: '16px',
              cursor: 'pointer',
              padding: '0',
            }}
          >
            ×
          </button>
        </div>
      )}
      
      <div className="flex items-center px-5 lg:px-7.5 xl:px-10 max-lg:px-4 h-18 shadow-lg bg-white">
        <Link to="/" className="block w-[12rem]">
          <img src={Logo} alt="Pokemonlogo" width={150} height={100} />
        </Link>

        {/* Main Navigation */}
        <nav className="flex-1 flex items-center justify-center space-x-24 bg-white h-full">
          {/* Main Links */}
          {NAV_LINKS.MAIN.map((item) => (
            <Link key={item.path} to={item.path} className="py-2 font-bold transition-colors hover:text-[#0908ba]">
              {item.label}
            </Link>
          ))}

          {/* Card Dropdown */}
          <div className="relative inline-block text-left group">
            <button 
              className="py-2 text-black font-bold transition-colors hover:text-[#0908ba]" 
              style={{ fontFamily: "Roboto" }}>
              Card
            </button>
            <div className="absolute left-1/2 -translate-x-1/2 w-40 rounded-md shadow-lg bg-white opacity-0 invisible group-hover:opacity-100 group-hover:visible transition-all duration-300 mt-5">
              <div className="py-2" role="menu">
                <Link to={PROTECTED_ROUTES.CARD_ENTRY} className="block px-4 py-2 text-gray-700">
                  <span className="text-black font-bold transition-colors hover:text-[#0908ba]">Upload Card</span>
                </Link>
                <Link to={PROTECTED_ROUTES.UNVALIDATED_CARDS} className="block px-4 py-2 text-gray-700">
                  <span className="text-black font-bold transition-colors hover:text-[#0908ba]">Verify Card</span>
                </Link>
                <Link to={PROTECTED_ROUTES.MY_CARDS} className="block px-4 py-2 text-gray-700">
                  <span className="text-black font-bold transition-colors hover:text-[#0908ba]">My Cards</span>
                </Link>
              </div>
            </div>
          </div>

          {/* Auction Dropdown */}
          <div className="relative inline-block text-left group">
            <button className="py-2 text-black font-bold transition-colors hover:text-[#0908ba]" 
              style={{fontFamily: "Roboto" }}>
              Auction
            </button>
            <div className="absolute left-1/2 -translate-x-1/2 w-40 rounded-md shadow-lg bg-white opacity-0 invisible group-hover:opacity-100 group-hover:visible transition-all duration-300 mt-5">
              <div className="py-1" role="menu">
                <Link to={PROTECTED_ROUTES.CREATE_AUCTION} className="block px-4 py-2">
                  <span className="text-black font-bold transition-colors hover:text-[#0908ba]">Create Auction</span>
                </Link>
                <Link to={PROTECTED_ROUTES.MY_AUCTIONS} className="block px-4 py-2">
                  <span className="text-black font-bold transition-colors hover:text-[#0908ba]">My Auctions</span>
                </Link>
                <Link to={PROTECTED_ROUTES.WINNING_AUCTIONS} className="block px-4 py-2">
                  <span className="text-black font-bold transition-colors hover:text-[#0908ba]">Winning Bids</span>
                </Link>
              </div>
            </div>
          </div>
        </nav>

        <div className="flex items-center space-x-12">
          {/* Auth/Account Section */}
          {isAuthenticated ? (
            <>
              {/* Account Dropdown */}
              <div className="relative inline-block text-left group">
                <button className="py-2 text-black font-bold transition-colors hover:text-[#0908ba]">
                  Account
                </button>
                <div className="absolute left-1/2 -translate-x-1/2 w-48 rounded-md shadow-lg bg-white opacity-0 invisible group-hover:opacity-100 group-hover:visible transition-all duration-300 mt-5">
                  <div className="py-1" role="menu">
                    <div className="block px-4 py-2 text-sm text-gray-500 border-b truncate">{user?.email}</div>
                    <Link to={PROTECTED_ROUTES.PROFILE} className="block px-4 py-2">
                      <span className="text-black font-bold w-full text-left transition-colors hover:text-[#0908ba]">
                        Profile
                      </span>
                    </Link>
                    <button onClick={handleLogout} className="block w-full text-left px-4 py-2 text-black font-bold hover:text-[#0908ba]">
                      Logout
                    </button>
                  </div>
                </div>
              </div>

              {/* Notification Bell */}
              <div style={{ position: 'relative' }} ref={notificationRef}>
                <button
                  onClick={handleBellClick}
                  style={{
                    background: 'none',
                    border: 'none',
                    cursor: 'pointer',
                    padding: '0.5rem',
                    position: 'relative',
                    display: 'flex',
                    alignItems: 'center',
                    color: '#6B7280'
                  }}
                >
                  <svg 
                    className="w-6 h-6" 
                    fill="none" 
                    stroke="currentColor" 
                    viewBox="0 0 24 24"
                    style={{ width: '1rem', height: '1rem' }}
                  >
                    <path 
                      strokeLinecap="round" 
                      strokeLinejoin="round" 
                      strokeWidth={2} 
                      d="M15 17h5l-1.405-1.405A2.032 2.032 0 0118 14.158V11a6.002 6.002 0 00-4-5.659V5a2 2 0 10-4 0v.341C7.67 6.165 6 8.388 6 11v3.159c0 .538-.214 1.055-.595 1.436L4 17h5m6 0v1a3 3 0 11-6 0v-1m6 0H9" 
                    />
                  </svg>
                  {unreadCount > 0 && (
                    <span style={{
                      position: 'absolute',
                      top: 0,
                      right: 0,
                      backgroundColor: 'red',
                      color: 'white',
                      borderRadius: '50%',
                      padding: '0.2rem 0.5rem',
                      fontSize: '0.8rem',
                      minWidth: '1.2rem',
                      textAlign: 'center'
                    }}>
                      {unreadCount}
                    </span>
                  )}
                </button>

                {showNotifications && (
                  <div style={{
                    position: 'absolute',
                    right: 0,
                    top: 'calc(100% + 25px)',
                    backgroundColor: 'white',
                    border: '1px solid #ddd',
                    borderRadius: '4px',
                    boxShadow: '0 4px 8px rgba(0,0,0,0.15)',
                    width: '300px',
                    maxHeight: '400px',
                    overflowY: 'auto',
                    zIndex: 50
                  }}>
                    <div style={{
                      padding: '1rem',
                      borderBottom: '1px solid #eee',
                      display: 'flex',
                      justifyContent: 'space-between',
                      alignItems: 'center'
                    }}>
                      <h3 style={{ margin: 0, fontWeight: 'bold' }}>Notifications</h3>
                      {unreadCount > 0 && (
                        <button
                          onClick={handleBellClick}
                          style={{
                            background: 'none',
                            border: 'none',
                            color: '#007bff',
                            cursor: 'pointer',
                            fontSize: '0.9rem'
                          }}
                        >
                          Mark all as read
                        </button>
                      )}
                    </div>
                    {notifications.length === 0 ? (
                      <div style={{ padding: '1rem', textAlign: 'center', color: '#666' }}>
                        No notifications
                      </div>
                    ) : (
                      notifications.map((notification) => (
                        <div
                          key={notification.notification_id}
                          style={{
                            padding: '1rem',
                            borderBottom: '1px solid #eee',
                            cursor: 'pointer',
                            backgroundColor: notification.is_read ? 'white' : '#f8f9fa'
                          }}
                        >
                          <div style={{ marginBottom: '0.5rem' }}>
                            {/* Card uploaded → My Cards */}
                            {notification.message.includes("Card") ? (
                              <span
                                style={{ color: 'inherit', textDecoration: 'none', cursor: 'pointer' }}
                                onClick={() => navigate(PROTECTED_ROUTES.MY_CARDS)}
                              >
                                {notification.message}
                              </span>

                            /* Outbid → Bidding page */
                            ) : notification.message.includes("outbid") ? (
                              <span
                                style={{ color: 'inherit', textDecoration: 'none', cursor: 'pointer' }}
                                onClick={() =>
                                  notification.auction_id
                                    ? navigate(`/bid-details/${notification.auction_id}`)
                                    : alert("This auction has ended.")
                                }
                              >
                                {notification.message}
                              </span>

                            /* Auction ended (with or without bids) → Auction details */
                            ) : notification.message.includes("has ended") && notification.auction_id ? (
                              <span
                                style={{ color: 'inherit', textDecoration: 'none', cursor: 'pointer' }}
                                onClick={() => navigate(`/auction/${notification.auction_id}`)}
                              >
                                {notification.message}
                              </span>

                            /* Won auction → Winning bids page */
                            ) : notification.message.includes("won the auction") ? (
                              <span
                                style={{ color: 'inherit', textDecoration: 'none', cursor: 'pointer' }}
                                onClick={() => navigate(PROTECTED_ROUTES.WINNING_AUCTIONS)}
                              >
                                {notification.message}
                              </span>

                            /* Default fallback */
                            ) : (
                              <span>{notification.message}</span>
                            )}
                          </div>
                          <div style={{ fontSize: '0.8rem', color: '#666' }}>
                            {new Date(notification.sent_date).toLocaleString()}
                          </div>
                        </div>
                      ))
                    )}
                  </div>
                )}
              </div>
            </>
          ) : (
            // Auth Links
            <>
              {NAV_LINKS.AUTH.map((item) => (
                <Link key={item.path} to={item.path}>
                  <span className="py-2 text-gray-500 font-bold transition-colors hover:text-[#0908ba]" style={{ fontFamily: "Roboto" }}>
                    {item.label}
                  </span>
                </Link>
              ))}
            </>
          )}

          {/* Search Button */}
          <Link to={PUBLIC_ROUTES.SEARCH}>
            <button className="w-12 py-2 text-gray-500 font-bold transition-colors hover:text-[#0908ba]" 
              style={{ borderRadius: "100px" }}>
              {"\u2315"}
            </button>
          </Link>
        </div>  
      </div>
    </div>
  );
};

export default Header;<|MERGE_RESOLUTION|>--- conflicted
+++ resolved
@@ -96,25 +96,7 @@
 
             if (incoming.message && incoming.sent_date) {
               const enriched = { ...incoming, is_read: false };
-<<<<<<< HEAD
-              
-              // Set as toast notification and show it
-              setToastNotification(enriched);
-              setShowToast(true);
-              
-              // Auto-dismiss toast after 5 seconds
-              setTimeout(() => {
-                setShowToast(false);
-              }, 5000);
-              
-              setNotifications((prev) => {
-                // Add new notification and limit to 5
-                const updated = [enriched, ...prev].slice(0, 5);
-                return updated;
-              });
-=======
               setNotifications((prev) => [enriched, ...prev]);
->>>>>>> e1e11d6a
               setUnreadCount((prev) => prev + 1);
             }
           } catch (error) {
