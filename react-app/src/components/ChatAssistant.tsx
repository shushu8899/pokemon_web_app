--- conflicted
+++ resolved
@@ -159,11 +159,7 @@
 
       {/* Chat Window */}
       {isOpen && (
-<<<<<<< HEAD
-        <div className="w-80 bg-white shadow-lg rounded-lg flex flex-col border border-gray-300">
-=======
         <div className="w-96 bg-white shadow-lg rounded-lg flex flex-col border border-black-300">
->>>>>>> 8d9c1fd7
           {/* Header */}
           <div className="bg-yellow-400 text-black px-4 py-2 flex justify-between items-center rounded-lg shadow-lg">
             <span>Pokemon Chat Assistant</span>
