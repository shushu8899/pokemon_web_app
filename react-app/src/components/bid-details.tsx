--- conflicted
+++ resolved
@@ -42,14 +42,9 @@
         flex: '1'
     },
     cardImage: {
-<<<<<<< HEAD
-        width: '80%',
-        height: 'auto',
-=======
         width: '100%',
         height: '100%',
         objectFit: 'contain' as const,
->>>>>>> 8d9c1fd7
         borderRadius: '10px',
         boxShadow: '0 4px 8px rgba(0,0,0,0.1)'
     },
