--- conflicted
+++ resolved
@@ -1,6 +1,4 @@
-<<<<<<< HEAD
 @import "tailwindcss";
-=======
 img {
     max-width: 15%;
     height: 50%;
@@ -98,7 +96,6 @@
   }
   
 
-@tailwind base;
+/* @tailwind base;
 @tailwind components;
-@tailwind utilities;
->>>>>>> 2a6c3e12
+@tailwind utilities; */
