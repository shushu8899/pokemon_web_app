--- conflicted
+++ resolved
@@ -11,11 +11,8 @@
   },
   "dependencies": {
     "@types/react-router-dom": "^5.3.3",
-<<<<<<< HEAD
     "alembic": "^0.0.3",
     "autoprefixer": "^10.4.20",
-=======
->>>>>>> fad0fbe5
     "axios": "^1.7.9",
     "bootstrap": "^5.3.3",
     "dom": "^0.0.3",
