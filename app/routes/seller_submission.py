#!/usr/bin/env python3

from fastapi import APIRouter, Form, File, UploadFile, HTTPException, status, Depends
from app.models.auction import AuctionResponse, AuctionInfo
from app.models.profile import ProfileInfo, ProfileResponse
from app.models.card import Card, CardResponse  # Import CardResponse model
from app.services.auction_service import AuctionService
<<<<<<< HEAD
from app.dependencies.services import get_auction_service
from app.dependencies.auth import req_user_role #Add this
from starlette.responses import FileResponse
from fastapi.staticfiles import StaticFiles
from datetime import datetime, timedelta
import shutil
import os
import uuid
import logging
from sqlalchemy.orm import Session
from app.db.db import get_db
from pydantic import ValidationError
import pandas as pd
=======
from app.services.card_service import CardService
from app.services.profile_service import ProfileService, get_current_user
from app.dependencies.services import get_auction_service, get_profile_service, get_card_service
from app.dependencies.auth import req_user_role
from sqlalchemy.orm import Session
from app.db.db import get_db
from pydantic import ValidationError
import os  # Import the os module
from typing import List
>>>>>>> 51517b04

router = APIRouter()

'''To handle file uploads and form form data.'''

@router.get("/validated-cards", response_model=List[CardResponse], dependencies=[Depends(req_user_role)])
def get_validated_cards(
    auth_info: dict = Depends(get_current_user),
    card_service: CardService = Depends(get_card_service),
    profile_service: ProfileService = Depends(get_profile_service),
    db: Session = Depends(get_db)
):
    cognito_id = auth_info.get("sub")
    user_id = profile_service.get_profile_id(cognito_id)
    if not user_id:
        raise HTTPException(status_code=404, detail="User not found")

    try:
        validated_cards = card_service.get_validated_cards_by_user_id(user_id)
        return validated_cards
    except Exception as e:
        raise HTTPException(status_code=500, detail=str(e))

<<<<<<< HEAD

pokemon_file =pd.read_csv(r"C:\Users\shuji\OneDrive\Desktop\School\Modern Software Sln\Project\pokemon-cards.csv")
url_list = pokemon_file['image_url'].tolist()
url_used = set()
name_list = pokemon_file['name'].tolist()
name_used = set()


'''To handle file uploads and form form data.'''
@router.post("/submit-auction", response_model=AuctionResponse, status_code=status.HTTP_201_CREATED,
dependencies=[Depends(req_user_role)]) # Add this
=======
@router.post("/submit-auction", response_model=AuctionResponse, status_code=status.HTTP_201_CREATED, 
             dependencies=[Depends(req_user_role)])
>>>>>>> 51517b04
def create_auction(
    card_id: int = Form(...),
    starting_bid: float = Form(...),
    minimum_increment: float = Form(...),
    auction_duration: float = Form(...),
    service: AuctionService = Depends(get_auction_service),
    profile_service: ProfileService = Depends(get_profile_service),
    db: Session = Depends(get_db),
    auth_info: dict = Depends(get_current_user)
):
<<<<<<< HEAD
        
    '''Generate a unique filename using UUID to ensure no conflict in filenames'''
    unique_filename = f"{uuid.uuid4()}_{file.filename}"
    file_path = os.path.join(IMAGE_DIR, unique_filename)
    
    try:
        with open(file_path, "wb") as buffer:
            shutil.copyfileobj(file.file, buffer)
        logging.debug(f"File saved successfully to: {file_path}")
    except Exception as e:
        logging.error(f"Failed to save file: {str(e)}")
        print("500 was raised")
        raise HTTPException(status_code=500, detail=f"Failed to save file: {str(e)}")
    
    #adding dummy card name tp the database
    for i in range(len(name_list)):
        if name_list[i] not in name_used:
            card_name = name_list[i]
            name_used.add(card_name)

    '''Create card record'''
    card = Card(CardName=card_name,
                CardQuality=card_quality,
                OwnerID=1, # Dummy owner ID for now
                IsValidated=is_validated)
    db.add(card)
    db.commit()
    db.refresh(card)

    '''Calculate the end time of the auction'''
    end_time = datetime.now() + timedelta(hours=auction_duration)

    # Validate the end time
    if end_time <= datetime.now():
        raise HTTPException(status_code=400, detail="End Time must be later than the current time!")

    # Validate the starting bid
    if starting_bid <= 0:
        raise HTTPException(status_code=400, detail="Starting bid must be greater than zero!")

    # Validate the minimum increment
    if minimum_increment <= 0:
        raise HTTPException(status_code=400, detail="Minimum increment must be greater than zero!")

    #dummy values to input for url for now until we get the actual url
    for i in range(len(url_list)):
        if url_list[i] not in url_used:
            file_path = url_list[i]
            url_used.add(url_list[i])
            break

    '''Create auction record'''
    auction_data = Auction(
        CardID=card.CardID,
        CardName=card_name,
        SellerID=card.OwnerID,
        MinimumIncrement=minimum_increment,
        EndTime=end_time,
        Status="In Progress", # Dummy status for now
        HighestBidderID=2, # Dummy bidder ID for now
        HighestBid=starting_bid, # Dummy starting bid for now. Should replace when the auction page comes in.
        ImageURL=f"{file_path}"
    )

    db.add(auction_data)
    db.commit()
    db.refresh(auction_data)
    
=======
    cognito_id = auth_info.get("sub")
    user_id = profile_service.get_profile_id(cognito_id)
    if not user_id:
        raise HTTPException(status_code=404, detail="User not found")

>>>>>>> 51517b04
    try:
        auction_data = service.create_auction(user_id, card_id, starting_bid, minimum_increment, auction_duration)
        card = db.query(Card).filter(Card.CardID == card_id).first()
        return {
            "AuctionID": auction_data.AuctionID,
            "CardID": auction_data.CardID,
            "SellerID": auction_data.SellerID,
            "MinimumIncrement": auction_data.MinimumIncrement,
            "EndTime": auction_data.EndTime,
            "Status": auction_data.Status,
            "HighestBidderID": auction_data.HighestBidderID,
            "HighestBid": auction_data.HighestBid,
            "ImageURL": card.ImageURL  # Use the ImageURL from the card
        }
    except ValidationError as e:
        raise HTTPException(status_code=400, detail=f"Response validation error: {e.errors()}")
    except Exception as e:
        raise HTTPException(status_code=500, detail=str(e))

@router.get("/my-auctions", response_model=List[int], dependencies=[Depends(req_user_role)])
def get_my_auctions(
    auth_info: dict = Depends(get_current_user),
    service: AuctionService = Depends(get_auction_service),
    profile_service: ProfileService = Depends(get_profile_service),
    db: Session = Depends(get_db)
):
    cognito_id = auth_info.get("sub")
    user_id = profile_service.get_profile_id(cognito_id)
    if not user_id:
        raise HTTPException(status_code=404, detail="User not found")

    try:
        auctions = service.get_auctions_by_seller(user_id)
        auction_ids = [auction.AuctionID for auction in auctions]
        return auction_ids
    except Exception as e:
        raise HTTPException(status_code=500, detail=str(e))

@router.put("/update-auction/{auction_id}", response_model=AuctionResponse, dependencies=[Depends(req_user_role)])
def update_auction(
    auction_id: int,
    minimum_increment: float = Form(...),
    starting_bid: float = Form(...),
    auction_duration: float = Form(...),
    auth_info: dict = Depends(get_current_user),
    service: AuctionService = Depends(get_auction_service),
    profile_service: ProfileService = Depends(get_profile_service),
    db: Session = Depends(get_db)
):
    cognito_id = auth_info.get("sub")
    try:
        updated_auction = service.update_auction(auction_id, cognito_id, minimum_increment, starting_bid, auction_duration, profile_service)
        if not updated_auction:
            raise HTTPException(status_code=404, detail="Auction not found or you do not have permission to update this auction")
        return updated_auction
    except HTTPException as e:
        raise e
    except Exception as e:
        raise HTTPException(status_code=500, detail=str(e))

@router.delete("/delete-auction/{auction_id}", dependencies=[Depends(req_user_role)])
def delete_auction(
    auction_id: int,
    auth_info: dict = Depends(get_current_user),
    service: AuctionService = Depends(get_auction_service),
    profile_service: ProfileService = Depends(get_profile_service),
    db: Session = Depends(get_db)
):
    cognito_id = auth_info.get("sub")
    user_id = profile_service.get_profile_id(cognito_id)
    if not user_id:
        raise HTTPException(status_code=404, detail="User not found")

    try:
        result = service.delete_auction(auction_id, user_id)
        return result
    except HTTPException as e:
        raise e
    except Exception as e:
        raise HTTPException(status_code=500, detail=str(e))

'''
Temporary endpoint to delete all auctions
'''

@router.delete("/delete-all-auctions-do-not-use", dependencies=[Depends(req_user_role)])
def delete_all_auctions(
    service: AuctionService = Depends(get_auction_service),
    db: Session = Depends(get_db)
):
    try:
        result = service.delete_all_auctions()
        return result
    except HTTPException as e:
        raise e
    except Exception as e:
        raise HTTPException(status_code=500, detail=str(e))<|MERGE_RESOLUTION|>--- conflicted
+++ resolved
@@ -5,21 +5,6 @@
 from app.models.profile import ProfileInfo, ProfileResponse
 from app.models.card import Card, CardResponse  # Import CardResponse model
 from app.services.auction_service import AuctionService
-<<<<<<< HEAD
-from app.dependencies.services import get_auction_service
-from app.dependencies.auth import req_user_role #Add this
-from starlette.responses import FileResponse
-from fastapi.staticfiles import StaticFiles
-from datetime import datetime, timedelta
-import shutil
-import os
-import uuid
-import logging
-from sqlalchemy.orm import Session
-from app.db.db import get_db
-from pydantic import ValidationError
-import pandas as pd
-=======
 from app.services.card_service import CardService
 from app.services.profile_service import ProfileService, get_current_user
 from app.dependencies.services import get_auction_service, get_profile_service, get_card_service
@@ -29,7 +14,6 @@
 from pydantic import ValidationError
 import os  # Import the os module
 from typing import List
->>>>>>> 51517b04
 
 router = APIRouter()
 
@@ -53,22 +37,8 @@
     except Exception as e:
         raise HTTPException(status_code=500, detail=str(e))
 
-<<<<<<< HEAD
-
-pokemon_file =pd.read_csv(r"C:\Users\shuji\OneDrive\Desktop\School\Modern Software Sln\Project\pokemon-cards.csv")
-url_list = pokemon_file['image_url'].tolist()
-url_used = set()
-name_list = pokemon_file['name'].tolist()
-name_used = set()
-
-
-'''To handle file uploads and form form data.'''
-@router.post("/submit-auction", response_model=AuctionResponse, status_code=status.HTTP_201_CREATED,
-dependencies=[Depends(req_user_role)]) # Add this
-=======
 @router.post("/submit-auction", response_model=AuctionResponse, status_code=status.HTTP_201_CREATED, 
              dependencies=[Depends(req_user_role)])
->>>>>>> 51517b04
 def create_auction(
     card_id: int = Form(...),
     starting_bid: float = Form(...),
@@ -79,82 +49,11 @@
     db: Session = Depends(get_db),
     auth_info: dict = Depends(get_current_user)
 ):
-<<<<<<< HEAD
-        
-    '''Generate a unique filename using UUID to ensure no conflict in filenames'''
-    unique_filename = f"{uuid.uuid4()}_{file.filename}"
-    file_path = os.path.join(IMAGE_DIR, unique_filename)
-    
-    try:
-        with open(file_path, "wb") as buffer:
-            shutil.copyfileobj(file.file, buffer)
-        logging.debug(f"File saved successfully to: {file_path}")
-    except Exception as e:
-        logging.error(f"Failed to save file: {str(e)}")
-        print("500 was raised")
-        raise HTTPException(status_code=500, detail=f"Failed to save file: {str(e)}")
-    
-    #adding dummy card name tp the database
-    for i in range(len(name_list)):
-        if name_list[i] not in name_used:
-            card_name = name_list[i]
-            name_used.add(card_name)
-
-    '''Create card record'''
-    card = Card(CardName=card_name,
-                CardQuality=card_quality,
-                OwnerID=1, # Dummy owner ID for now
-                IsValidated=is_validated)
-    db.add(card)
-    db.commit()
-    db.refresh(card)
-
-    '''Calculate the end time of the auction'''
-    end_time = datetime.now() + timedelta(hours=auction_duration)
-
-    # Validate the end time
-    if end_time <= datetime.now():
-        raise HTTPException(status_code=400, detail="End Time must be later than the current time!")
-
-    # Validate the starting bid
-    if starting_bid <= 0:
-        raise HTTPException(status_code=400, detail="Starting bid must be greater than zero!")
-
-    # Validate the minimum increment
-    if minimum_increment <= 0:
-        raise HTTPException(status_code=400, detail="Minimum increment must be greater than zero!")
-
-    #dummy values to input for url for now until we get the actual url
-    for i in range(len(url_list)):
-        if url_list[i] not in url_used:
-            file_path = url_list[i]
-            url_used.add(url_list[i])
-            break
-
-    '''Create auction record'''
-    auction_data = Auction(
-        CardID=card.CardID,
-        CardName=card_name,
-        SellerID=card.OwnerID,
-        MinimumIncrement=minimum_increment,
-        EndTime=end_time,
-        Status="In Progress", # Dummy status for now
-        HighestBidderID=2, # Dummy bidder ID for now
-        HighestBid=starting_bid, # Dummy starting bid for now. Should replace when the auction page comes in.
-        ImageURL=f"{file_path}"
-    )
-
-    db.add(auction_data)
-    db.commit()
-    db.refresh(auction_data)
-    
-=======
     cognito_id = auth_info.get("sub")
     user_id = profile_service.get_profile_id(cognito_id)
     if not user_id:
         raise HTTPException(status_code=404, detail="User not found")
 
->>>>>>> 51517b04
     try:
         auction_data = service.create_auction(user_id, card_id, starting_bid, minimum_increment, auction_duration)
         card = db.query(Card).filter(Card.CardID == card_id).first()
