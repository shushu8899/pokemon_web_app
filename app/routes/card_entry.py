--- conflicted
+++ resolved
@@ -10,18 +10,15 @@
 from app.services.profile_service import get_current_user
 from typing import List
 from app.models.auction import Auction
-<<<<<<< HEAD
+from urllib.parse import urlparse
+from app.services.s3_service import s3 
+from pydantic import BaseModel
+import logging
 from datetime import datetime, timezone
 from app.models.notifications import Notification
 from app.services.websocket_manager import websocket_manager
 from sqlalchemy.exc import SQLAlchemyError
 import json
-=======
-from urllib.parse import urlparse
-from app.services.s3_service import s3 
-from pydantic import BaseModel
-import logging
->>>>>>> c4eedeb5
 
 router = APIRouter()
 
@@ -60,17 +57,10 @@
 
     owner_id = user_profile.UserID
 
-<<<<<<< HEAD
-
-    # Generate a unique filename for the image
-    unique_filename = f"{uuid.uuid4()}_{image.filename}"
-    file_path = os.path.join(UPLOAD_DIR, unique_filename)
-=======
     # Check if card already exists for this user
     existing_card = db.query(Card).filter(Card.CardName.ilike(card_name), Card.OwnerID == owner_id).first()
     if existing_card:
         raise HTTPException(status_code=400, detail="Card already exists for this user")
->>>>>>> c4eedeb5
     
     # Create a new card entry
     new_card = Card(
