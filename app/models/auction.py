#!/usr/bin/env python3

"""
Auction Table - Will contain all the Auction data
"""

from sqlalchemy import Column, Integer, VARCHAR, Float, ForeignKey, DateTime
from app.db.db import Base
from pydantic import BaseModel, ConfigDict, Field, field_validator
from sqlalchemy.orm import relationship
from datetime import datetime, timezone
from typing import Optional


class Auction(Base):
    __tablename__ = "auctions"

    AuctionID = Column(Integer, primary_key=True, index=True, autoincrement=True)
    CardID = Column(Integer, ForeignKey("cards.CardID", ondelete="CASCADE"), nullable=False)
    CardName = Column(VARCHAR, nullable=False)
    SellerID = Column(Integer, ForeignKey("cards.OwnerID", ondelete="CASCADE"), nullable=False)
    MinimumIncrement = Column(Float, nullable=False, default=0.01)
    Status = Column(VARCHAR, nullable=False, default="In Progress")
    EndTime = Column(DateTime, nullable=False)
    HighestBidderID = Column(Integer, nullable=False)
    HighestBid = Column(Float, nullable=False)
    ImageURL = Column(VARCHAR, nullable=False)
    
    # Relationship with Notifications, Cards and Sellers
    notifications = relationship('Notification', back_populates='auction', cascade="all, delete-orphan")
    card_id = relationship("Card", foreign_keys=[CardID], back_populates="card_id_auctions")
    seller_id = relationship("Card", foreign_keys=[SellerID], back_populates="seller_id_auction")

    def has_ended(self):
        """Check if the auction has ended."""
        return datetime.now(timezone.utc) > self.EndTime


class AuctionBase(BaseModel):
    AuctionID: Optional[int] = None  # Auto-incremented by the database
    CardID: Optional[int] = None     # Auto-incremented by the database
    CardName: str = Field(..., min_length=3, max_length=100, description="Card name must be between 3 to 100 characters.")
    MinimumIncrement: float = Field(..., gt=0, description="The minimum increment should be greater than 0.")
    EndTime: datetime = Field(..., description="End time must be a valid datetime.")
    Status: str
    HighestBidderID: int
    HighestBid: float
    ImageURL: str

    @field_validator("EndTime")
    @classmethod
    def check_endtime(cls, value : datetime):
        # Make sure end time is later than now
        if value <= datetime.now():
            raise ValueError("End Time must be later than today!")
        
        return value

class AuctionInfo(AuctionBase):
    pass

class AuctionBid(BaseModel):
    AuctionID: int
    BidAmount: float

class AuctionResponse(AuctionBase):
<<<<<<< HEAD
    model_config = ConfigDict(from_attributes=True)
=======
    AuctionID: int
    CardID: int
    SellerID: int
    MinimumIncrement: float
    
>>>>>>> 53e0c174
<|MERGE_RESOLUTION|>--- conflicted
+++ resolved
@@ -64,12 +64,8 @@
     BidAmount: float
 
 class AuctionResponse(AuctionBase):
-<<<<<<< HEAD
-    model_config = ConfigDict(from_attributes=True)
-=======
     AuctionID: int
     CardID: int
     SellerID: int
     MinimumIncrement: float
-    
->>>>>>> 53e0c174
+    