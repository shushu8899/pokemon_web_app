from dotenv import load_dotenv
import os
import requests
import time
import asyncio
from langchain_openai import ChatOpenAI
from app.services.chroma_service import ChromaService
from app.exceptions import APIStatusError

# ✅ Load environment variables
load_dotenv()

class PokemonRagService:
    def __init__(self):
        self.pokemon_api_url = "https://api.pokemontcg.io/v2/cards"
        self.pokemon_api_key = os.getenv("POKEMON_TCG_API_KEY")
        self.max_retries = 3
        self.base_delay = 1  # Base delay in seconds

        if not os.getenv("OPENAI_API_KEY"):
            raise ValueError("❌ OPENAI_API_KEY is missing! Set it in the environment.")

        self.llm = ChatOpenAI(model_name="gpt-4", temperature=0)
        self.chroma_service = ChromaService()

    async def fetch_pokemon_details(self, pokemon_id: str, user_query: str = "Tell me about this Pokémon card"):
        headers = {"X-Api-Key": self.pokemon_api_key} if self.pokemon_api_key else {}

        # 🔥 Fetch by ID directly!
        url = f"{self.pokemon_api_url}/{pokemon_id}"
        print(f"📡 API Request URL: {url}")

        try:
            response = requests.get(url, headers=headers)
            response.raise_for_status()
            data = response.json()

            if "data" not in data or not data["data"]:
                return {"error": f"No Pokémon card found for ID '{pokemon_id}'."}

            card_data = data["data"]

            # Filter out 'Unknown' or null values
            pokemon_info = {k: v for k, v in {
                "id": card_data.get("id"),
                "name": card_data.get("name"),
                "supertype": card_data.get("supertype"),
                "subtypes": card_data.get("subtypes"),
                "level": card_data.get("level"),
                "hp": card_data.get("hp"),
                "types": card_data.get("types"),
                "evolvesFrom": card_data.get("evolvesFrom"),
                "set": card_data.get("set", {}).get("name"),
                "rarity": card_data.get("rarity"),
                "tcgplayer": card_data.get("tcgplayer"),
                "attacks": card_data.get("attacks"),
                "weaknesses": card_data.get("weaknesses"),
                "resistances": card_data.get("resistances"),
                "flavorText": card_data.get("flavorText"),
                "image_url": card_data.get("images", {}).get("large", "No Image Available"),
            }.items() if v and v != "Unknown"}

<<<<<<< HEAD
            static_context = await self.retrieve_pokemon_context_with_retry(pokemon_name)
=======
            # Get additional RAG context by ID
            static_context = self.retrieve_pokemon_context(pokemon_id)
            # Generate description
>>>>>>> 5792af00
            pokemon_info["description"] = await self.generate_pokemon_description(pokemon_info, static_context, user_query)

            return pokemon_info

        except requests.exceptions.RequestException as e:
            return {"error": f"Failed to fetch data from Pokémon API: {str(e)}"}

<<<<<<< HEAD
    async def retrieve_pokemon_context_with_retry(self, pokemon_name: str):
        for attempt in range(self.max_retries):
            try:
                results = self.chroma_service.search_pokemon(query=pokemon_name, distance_threshold=1.0)
                if results:
                    combined_text = "\n\n".join([r["document"] for r in results])
                    return combined_text
                return "No additional context found."
            except Exception as e:
                if "429" in str(e):
                    if attempt < self.max_retries - 1:
                        delay = self.base_delay * (2 ** attempt)  # Exponential backoff
                        print(f"Rate limit hit, retrying in {delay} seconds...")
                        await asyncio.sleep(delay)
                        continue
                    return "Rate limit reached. Please try again in a few moments."
                return "Error retrieving Pokemon context. Please try again later."
        return "Service temporarily unavailable due to rate limits. Please try again later."
=======
    def retrieve_pokemon_context(self, pokemon_id: str):
        results = self.chroma_service.search_pokemon(pokemon_id=pokemon_id)
        if results:
            combined_text = "\n".join([r["document"] for r in results])
            return combined_text
        return ""
>>>>>>> 5792af00

    async def generate_pokemon_description(self, pokemon_info, static_context, user_query):
        for attempt in range(self.max_retries):
            try:
                prompt = f"""
                Card Details from Pokémon TCG API:
                Name: {pokemon_info['name']}
                Supertype: {pokemon_info['supertype']}
                Subtypes: {pokemon_info['subtypes']}
                HP: {pokemon_info['hp']}
                Set: {pokemon_info['set']}
                Attacks: {pokemon_info['attacks']}

                Additional Context:
                {static_context}

                User Question: {user_query}

                Provide a well-structured answer combining the card details and additional context. Format nicely.
                """

                response = self.llm.invoke(prompt)
                return response.content.replace("\n", "\n\n")

            except Exception as e:
                if "429" in str(e):
                    if attempt < self.max_retries - 1:
                        delay = self.base_delay * (2 ** attempt)  # Exponential backoff
                        print(f"Rate limit hit, retrying in {delay} seconds...")
                        await asyncio.sleep(delay)
                        continue
                    return "Rate limit reached. Please try again in a few moments."
                return f"Error generating description: {str(e)}"
        return "Service temporarily unavailable due to rate limits. Please try again later."

    def query_pokemon(self, query: str) -> str:
        try:
<<<<<<< HEAD
            # Search for relevant Pokemon information with retry
            for attempt in range(self.max_retries):
                try:
                    results = self.chroma_service.search_pokemon(query=query, distance_threshold=1.0)
                    
                    if not results:
                        raise APIStatusError(
                            status_code=404,
                            message="No Pokemon information found",
                            response=None,
                            body=None
                        )
                    
                    # Format the response
                    response = f"Here's what I found about {query}:\n\n"
                    for result in results:
                        response += f"{result['document']}\n\n"
                    
                    return response
                    
                except Exception as e:
                    if "429" in str(e) and attempt < self.max_retries - 1:
                        delay = self.base_delay * (2 ** attempt)
                        print(f"Rate limit hit, retrying in {delay} seconds...")
                        time.sleep(delay)
                        continue
                    raise e
                    
=======
            # 📌 Construct bullet points section
            card_details = ""
            if "id" in pokemon_info:
                card_details += f"- ID: {pokemon_info['id']}\n"
            if "name" in pokemon_info:
                card_details += f"- Name: {pokemon_info['name']}\n"
            if "supertype" in pokemon_info:
                card_details += f"- Supertype: {pokemon_info['supertype']}\n"
            if "subtypes" in pokemon_info:
                card_details += f"- Subtypes: {', '.join(pokemon_info['subtypes'])}\n"
            if "hp" in pokemon_info:
                card_details += f"- HP: {pokemon_info['hp']}\n"
            if "types" in pokemon_info:
                card_details += f"- Types: {', '.join(pokemon_info['types'])}\n"
            if "evolvesFrom" in pokemon_info:
                card_details += f"- Evolves From: {pokemon_info['evolvesFrom']}\n"
            if "set" in pokemon_info:
                card_details += f"- Set: {pokemon_info['set']}\n"
            if "rarity" in pokemon_info:
                card_details += f"- Rarity: {pokemon_info['rarity']}\n"
            if "attacks" in pokemon_info:
                attacks = "\n".join([
                    f"  • {attack['name']} (Cost: {', '.join(attack['cost'])}, Damage: {attack['damage']})"
                    for attack in pokemon_info['attacks']
                ])
                card_details += f"- Attacks:\n{attacks}\n"
            if "tcgplayer" in pokemon_info and "prices" in pokemon_info["tcgplayer"]:
                prices_info = pokemon_info["tcgplayer"]["prices"]
                price_details = ""
                for variant, price_data in prices_info.items():
                    variant_line = f"  • {variant.capitalize()}: "
                    sub_prices = []
                    for key, value in price_data.items():
                        if value is not None:
                            sub_prices.append(f"{key.capitalize()}: ${value}")
                    if sub_prices:
                        variant_line += ", ".join(sub_prices)
                        price_details += variant_line + "\n"
                if price_details:
                    card_details += f"- Prices:\n{price_details}"

            # 📝 Build the prompt
            prompt = f"""
You are a professional Pokémon card expert. You are tasked to format and explain Pokémon card details.

Here are the card details:
{card_details}

Additional Context (Lore & Tournament Info):
{static_context}

**Task:**
1. First, summarize the Pokémon card information into clean, well-structured paragraphs highlighting its key strengths, attacks, set, rarity, price range, and how it fits into gameplay.
2. Next, describe any lore or interesting facts (use the provided context).
3. Lastly, include any notable tournament appearances and player placements if mentioned in the context.
4. Omit any null or unknown values. Do not mention 'Unknown' or 'None'.
5. Do not repeat the bullet points; integrate details naturally in the paragraph.
6. End the description cleanly.

User question:
"{user_query}"

Answer:
"""

            # 🔥 Call LLM
            response = self.llm.invoke(prompt)
            return response.content.strip()

>>>>>>> 5792af00
        except Exception as e:
            raise APIStatusError(
                status_code=429 if "429" in str(e) else 500,
                message=str(e),
                response=None,
                body=None
            )<|MERGE_RESOLUTION|>--- conflicted
+++ resolved
@@ -60,13 +60,9 @@
                 "image_url": card_data.get("images", {}).get("large", "No Image Available"),
             }.items() if v and v != "Unknown"}
 
-<<<<<<< HEAD
-            static_context = await self.retrieve_pokemon_context_with_retry(pokemon_name)
-=======
             # Get additional RAG context by ID
             static_context = self.retrieve_pokemon_context(pokemon_id)
             # Generate description
->>>>>>> 5792af00
             pokemon_info["description"] = await self.generate_pokemon_description(pokemon_info, static_context, user_query)
 
             return pokemon_info
@@ -74,56 +70,84 @@
         except requests.exceptions.RequestException as e:
             return {"error": f"Failed to fetch data from Pokémon API: {str(e)}"}
 
-<<<<<<< HEAD
-    async def retrieve_pokemon_context_with_retry(self, pokemon_name: str):
-        for attempt in range(self.max_retries):
-            try:
-                results = self.chroma_service.search_pokemon(query=pokemon_name, distance_threshold=1.0)
-                if results:
-                    combined_text = "\n\n".join([r["document"] for r in results])
-                    return combined_text
-                return "No additional context found."
-            except Exception as e:
-                if "429" in str(e):
-                    if attempt < self.max_retries - 1:
-                        delay = self.base_delay * (2 ** attempt)  # Exponential backoff
-                        print(f"Rate limit hit, retrying in {delay} seconds...")
-                        await asyncio.sleep(delay)
-                        continue
-                    return "Rate limit reached. Please try again in a few moments."
-                return "Error retrieving Pokemon context. Please try again later."
-        return "Service temporarily unavailable due to rate limits. Please try again later."
-=======
     def retrieve_pokemon_context(self, pokemon_id: str):
         results = self.chroma_service.search_pokemon(pokemon_id=pokemon_id)
         if results:
             combined_text = "\n".join([r["document"] for r in results])
             return combined_text
         return ""
->>>>>>> 5792af00
 
     async def generate_pokemon_description(self, pokemon_info, static_context, user_query):
         for attempt in range(self.max_retries):
             try:
+                # 📌 Construct bullet points section
+                card_details = ""
+                if "id" in pokemon_info:
+                    card_details += f"- ID: {pokemon_info['id']}\n"
+                if "name" in pokemon_info:
+                    card_details += f"- Name: {pokemon_info['name']}\n"
+                if "supertype" in pokemon_info:
+                    card_details += f"- Supertype: {pokemon_info['supertype']}\n"
+                if "subtypes" in pokemon_info:
+                    card_details += f"- Subtypes: {', '.join(pokemon_info['subtypes'])}\n"
+                if "hp" in pokemon_info:
+                    card_details += f"- HP: {pokemon_info['hp']}\n"
+                if "types" in pokemon_info:
+                    card_details += f"- Types: {', '.join(pokemon_info['types'])}\n"
+                if "evolvesFrom" in pokemon_info:
+                    card_details += f"- Evolves From: {pokemon_info['evolvesFrom']}\n"
+                if "set" in pokemon_info:
+                    card_details += f"- Set: {pokemon_info['set']}\n"
+                if "rarity" in pokemon_info:
+                    card_details += f"- Rarity: {pokemon_info['rarity']}\n"
+                if "attacks" in pokemon_info:
+                    attacks = "\n".join([
+                        f"  • {attack['name']} (Cost: {', '.join(attack['cost'])}, Damage: {attack['damage']})"
+                        for attack in pokemon_info['attacks']
+                    ])
+                    card_details += f"- Attacks:\n{attacks}\n"
+                if "tcgplayer" in pokemon_info and "prices" in pokemon_info["tcgplayer"]:
+                    prices_info = pokemon_info["tcgplayer"]["prices"]
+                    price_details = ""
+                    for variant, price_data in prices_info.items():
+                        variant_line = f"  • {variant.capitalize()}: "
+                        sub_prices = []
+                        for key, value in price_data.items():
+                            if value is not None:
+                                sub_prices.append(f"{key.capitalize()}: ${value}")
+                        if sub_prices:
+                            variant_line += ", ".join(sub_prices)
+                            price_details += variant_line + "\n"
+                    if price_details:
+                        card_details += f"- Prices:\n{price_details}"
+
+                # 📝 Build the prompt
                 prompt = f"""
-                Card Details from Pokémon TCG API:
-                Name: {pokemon_info['name']}
-                Supertype: {pokemon_info['supertype']}
-                Subtypes: {pokemon_info['subtypes']}
-                HP: {pokemon_info['hp']}
-                Set: {pokemon_info['set']}
-                Attacks: {pokemon_info['attacks']}
-
-                Additional Context:
-                {static_context}
-
-                User Question: {user_query}
-
-                Provide a well-structured answer combining the card details and additional context. Format nicely.
-                """
-
+You are a professional Pokémon card expert. You are tasked to format and explain Pokémon card details.
+
+Here are the card details:
+{card_details}
+
+Additional Context (Lore & Tournament Info):
+{static_context}
+
+**Task:**
+1. First, summarize the Pokémon card information into clean, well-structured paragraphs highlighting its key strengths, attacks, set, rarity, price range, and how it fits into gameplay.
+2. Next, describe any lore or interesting facts (use the provided context).
+3. Lastly, include any notable tournament appearances and player placements if mentioned in the context.
+4. Omit any null or unknown values. Do not mention 'Unknown' or 'None'.
+5. Do not repeat the bullet points; integrate details naturally in the paragraph.
+6. End the description cleanly.
+
+User question:
+"{user_query}"
+
+Answer:
+"""
+
+                # 🔥 Call LLM
                 response = self.llm.invoke(prompt)
-                return response.content.replace("\n", "\n\n")
+                return response.content.strip()
 
             except Exception as e:
                 if "429" in str(e):
@@ -134,11 +158,11 @@
                         continue
                     return "Rate limit reached. Please try again in a few moments."
                 return f"Error generating description: {str(e)}"
+        
         return "Service temporarily unavailable due to rate limits. Please try again later."
 
     def query_pokemon(self, query: str) -> str:
         try:
-<<<<<<< HEAD
             # Search for relevant Pokemon information with retry
             for attempt in range(self.max_retries):
                 try:
@@ -167,77 +191,6 @@
                         continue
                     raise e
                     
-=======
-            # 📌 Construct bullet points section
-            card_details = ""
-            if "id" in pokemon_info:
-                card_details += f"- ID: {pokemon_info['id']}\n"
-            if "name" in pokemon_info:
-                card_details += f"- Name: {pokemon_info['name']}\n"
-            if "supertype" in pokemon_info:
-                card_details += f"- Supertype: {pokemon_info['supertype']}\n"
-            if "subtypes" in pokemon_info:
-                card_details += f"- Subtypes: {', '.join(pokemon_info['subtypes'])}\n"
-            if "hp" in pokemon_info:
-                card_details += f"- HP: {pokemon_info['hp']}\n"
-            if "types" in pokemon_info:
-                card_details += f"- Types: {', '.join(pokemon_info['types'])}\n"
-            if "evolvesFrom" in pokemon_info:
-                card_details += f"- Evolves From: {pokemon_info['evolvesFrom']}\n"
-            if "set" in pokemon_info:
-                card_details += f"- Set: {pokemon_info['set']}\n"
-            if "rarity" in pokemon_info:
-                card_details += f"- Rarity: {pokemon_info['rarity']}\n"
-            if "attacks" in pokemon_info:
-                attacks = "\n".join([
-                    f"  • {attack['name']} (Cost: {', '.join(attack['cost'])}, Damage: {attack['damage']})"
-                    for attack in pokemon_info['attacks']
-                ])
-                card_details += f"- Attacks:\n{attacks}\n"
-            if "tcgplayer" in pokemon_info and "prices" in pokemon_info["tcgplayer"]:
-                prices_info = pokemon_info["tcgplayer"]["prices"]
-                price_details = ""
-                for variant, price_data in prices_info.items():
-                    variant_line = f"  • {variant.capitalize()}: "
-                    sub_prices = []
-                    for key, value in price_data.items():
-                        if value is not None:
-                            sub_prices.append(f"{key.capitalize()}: ${value}")
-                    if sub_prices:
-                        variant_line += ", ".join(sub_prices)
-                        price_details += variant_line + "\n"
-                if price_details:
-                    card_details += f"- Prices:\n{price_details}"
-
-            # 📝 Build the prompt
-            prompt = f"""
-You are a professional Pokémon card expert. You are tasked to format and explain Pokémon card details.
-
-Here are the card details:
-{card_details}
-
-Additional Context (Lore & Tournament Info):
-{static_context}
-
-**Task:**
-1. First, summarize the Pokémon card information into clean, well-structured paragraphs highlighting its key strengths, attacks, set, rarity, price range, and how it fits into gameplay.
-2. Next, describe any lore or interesting facts (use the provided context).
-3. Lastly, include any notable tournament appearances and player placements if mentioned in the context.
-4. Omit any null or unknown values. Do not mention 'Unknown' or 'None'.
-5. Do not repeat the bullet points; integrate details naturally in the paragraph.
-6. End the description cleanly.
-
-User question:
-"{user_query}"
-
-Answer:
-"""
-
-            # 🔥 Call LLM
-            response = self.llm.invoke(prompt)
-            return response.content.strip()
-
->>>>>>> 5792af00
         except Exception as e:
             raise APIStatusError(
                 status_code=429 if "429" in str(e) else 500,
