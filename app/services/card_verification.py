import cv2
import numpy as np
import requests
from pathlib import Path
import os
from app.services.s3_service import s3#  Import s3 directly

API_KEY = "67652158-5942-474b-bcef-653249bba035"
BASE_URL = "https://api.pokemontcg.io/v2/cards"

### 🔹 Download Official Card Image using Pokémon TCG API Card ID
def get_official_card_image(card_tcg_id):
    params = {"q": f'id:"{card_tcg_id}"'}
    headers = {"X-Api-Key": API_KEY}
    response = requests.get(BASE_URL, headers=headers, params=params)
    
    if response.status_code == 200:
        cards = response.json().get("data", [])
        if len(cards) > 0:
            image_url = cards[0]['images']['large']
            return image_url
    return None

### 🔹 Download Image from URL
def download_image_from_url(url):
    response = requests.get(url)
    if response.status_code == 200:
        img_array = np.frombuffer(response.content, np.uint8)
        return cv2.imdecode(img_array, cv2.IMREAD_GRAYSCALE)
    return None

### 🔹 ORB Feature Matching
<<<<<<< HEAD
def match_images(uploaded_image_path, official_image_path):
    print(f"🖼️ Uploaded image: {uploaded_image_path}")
    print(f"🖼️ Official image: {official_image_path}")

    img1 = cv2.imread(str(uploaded_image_path), cv2.IMREAD_GRAYSCALE)
    img2 = cv2.imread(str(official_image_path), cv2.IMREAD_GRAYSCALE)

    print(f"📸 Image 1 loaded: {'Yes' if img1 is not None else 'No'}")
    print(f"📸 Image 2 loaded: {'Yes' if img2 is not None else 'No'}")
=======
def match_images(uploaded_img, offical_img):
    # Check if images are loaded
    print(f"📸 Image 1 loaded: {'Yes' if uploaded_img is not None else 'No'}")
    print(f"📸 Image 2 loaded: {'Yes' if offical_img is not None else 'No'}")
>>>>>>> c4eedeb5

    if uploaded_img is None or offical_img is None:
        print("❌ One or both images failed to load.")
        return False, 0

    orb = cv2.ORB_create()

<<<<<<< HEAD
    kp1, des1 = orb.detectAndCompute(img1, None)
    kp2, des2 = orb.detectAndCompute(img2, None)
=======
    # Detect keypoints and descriptors
    kp1, des1 = orb.detectAndCompute(uploaded_img, None)
    kp2, des2 = orb.detectAndCompute(offical_img, None)
>>>>>>> c4eedeb5

    print(f"🔑 Descriptors in Image 1: {'Found' if des1 is not None else 'Not Found'}")
    print(f"🔑 Descriptors in Image 2: {'Found' if des2 is not None else 'Not Found'}")

    if des1 is None or des2 is None:
        print("⚠️ Descriptors missing for one or both images.")
        return False, 0

    bf = cv2.BFMatcher(cv2.NORM_HAMMING, crossCheck=True)
    matches = bf.match(des1, des2)
    matches = sorted(matches, key=lambda x: x.distance)
    good_matches = [m for m in matches if m.distance < 60]

    print(f"📏 Threshold for Good Matches: 60")
    print(f"🔍 Total Matches: {len(matches)} | Good Matches: {len(good_matches)}")

    avg_distance = sum(m.distance for m in good_matches) / len(good_matches) if good_matches else 0
    print(f"📊 Average Descriptor Distance (Good Matches): {avg_distance:.2f}")

    match_percentage = (len(good_matches) / len(matches)) * 100 if matches else 0
    print(f"🎯 Match Accuracy: {match_percentage:.2f}%")

    REQUIRED_PERCENT = 95.0
    is_authentic = (match_percentage >= REQUIRED_PERCENT)

    if is_authentic:
        print("🟢 Card is REAL")
    else:
        print("🔴 Card is FAKE")

    return is_authentic, match_percentage

<<<<<<< HEAD
### 🔹 Main Verification Function (Uses Card ID)
def authenticate_card(image_path, card_tcg_id):
    image_path = Path(image_path)

    if not image_path.exists():
        return {
            "message": "Verification failed",
            "result": {
                "result": "Error",
                "card_tcg_id": None,
                "error": f"Image file '{image_path}' not found."
            }
        }

=======
### 🔹 Main Verification Function (Same Name)
def authenticate_card(image_path, pokemon_name):
    s3.valid_url(image_path)
>>>>>>> c4eedeb5
    try:
        print(f"📄 Verifying Pokémon Card ID: {card_tcg_id}")

        official_url = get_official_card_image(card_tcg_id)

        if not official_url:
            return {
                "message": "Verification failed",
                "result": {
                    "result": "Fake",
                    "card_tcg_id": card_tcg_id,
                    "error": "Official card image not found in Pokémon TCG API."
                }
            }

<<<<<<< HEAD
        # Download Official Image
        official_img_path = Path(__file__).parent.parent / "static" / "images" / f"official_{card_tcg_id}.jpg"
        download_success = download_image_from_url(official_url, official_img_path)
=======
        # Download Images
        uploaded_img = download_image_from_url(image_path)
        official_img = download_image_from_url(official_url)
>>>>>>> c4eedeb5

        if not official_img:
            return {
                "message": "Verification failed",
                "result": {
                    "result": "Error",
                    "card_tcg_id": card_tcg_id,
                    "error": "Failed to download official card image."
                }
            }

        # Match images
<<<<<<< HEAD
        is_authentic, match_percentage = match_images(image_path, official_img_path)

        if official_img_path.exists():
            official_img_path.unlink()
=======
        is_authentic, match_percentage = match_images(uploaded_img, official_img)
>>>>>>> c4eedeb5

        return {
            "message": "Verification complete",
            "result": {
                "result": "Authentic" if is_authentic else "Fake",
                "card_tcg_id": card_tcg_id,
                "match_percentage": f"{match_percentage:.2f}%"
            }
        }

    except Exception as e:
        return {
            "message": "Verification failed",
            "result": {
                "result": "Error",
                "card_tcg_id": None,
                "error": str(e)
            }
        }<|MERGE_RESOLUTION|>--- conflicted
+++ resolved
@@ -30,22 +30,10 @@
     return None
 
 ### 🔹 ORB Feature Matching
-<<<<<<< HEAD
-def match_images(uploaded_image_path, official_image_path):
-    print(f"🖼️ Uploaded image: {uploaded_image_path}")
-    print(f"🖼️ Official image: {official_image_path}")
-
-    img1 = cv2.imread(str(uploaded_image_path), cv2.IMREAD_GRAYSCALE)
-    img2 = cv2.imread(str(official_image_path), cv2.IMREAD_GRAYSCALE)
-
-    print(f"📸 Image 1 loaded: {'Yes' if img1 is not None else 'No'}")
-    print(f"📸 Image 2 loaded: {'Yes' if img2 is not None else 'No'}")
-=======
 def match_images(uploaded_img, offical_img):
     # Check if images are loaded
     print(f"📸 Image 1 loaded: {'Yes' if uploaded_img is not None else 'No'}")
     print(f"📸 Image 2 loaded: {'Yes' if offical_img is not None else 'No'}")
->>>>>>> c4eedeb5
 
     if uploaded_img is None or offical_img is None:
         print("❌ One or both images failed to load.")
@@ -53,14 +41,9 @@
 
     orb = cv2.ORB_create()
 
-<<<<<<< HEAD
-    kp1, des1 = orb.detectAndCompute(img1, None)
-    kp2, des2 = orb.detectAndCompute(img2, None)
-=======
     # Detect keypoints and descriptors
     kp1, des1 = orb.detectAndCompute(uploaded_img, None)
     kp2, des2 = orb.detectAndCompute(offical_img, None)
->>>>>>> c4eedeb5
 
     print(f"🔑 Descriptors in Image 1: {'Found' if des1 is not None else 'Not Found'}")
     print(f"🔑 Descriptors in Image 2: {'Found' if des2 is not None else 'Not Found'}")
@@ -93,26 +76,9 @@
 
     return is_authentic, match_percentage
 
-<<<<<<< HEAD
-### 🔹 Main Verification Function (Uses Card ID)
-def authenticate_card(image_path, card_tcg_id):
-    image_path = Path(image_path)
-
-    if not image_path.exists():
-        return {
-            "message": "Verification failed",
-            "result": {
-                "result": "Error",
-                "card_tcg_id": None,
-                "error": f"Image file '{image_path}' not found."
-            }
-        }
-
-=======
 ### 🔹 Main Verification Function (Same Name)
 def authenticate_card(image_path, pokemon_name):
     s3.valid_url(image_path)
->>>>>>> c4eedeb5
     try:
         print(f"📄 Verifying Pokémon Card ID: {card_tcg_id}")
 
@@ -128,15 +94,9 @@
                 }
             }
 
-<<<<<<< HEAD
-        # Download Official Image
-        official_img_path = Path(__file__).parent.parent / "static" / "images" / f"official_{card_tcg_id}.jpg"
-        download_success = download_image_from_url(official_url, official_img_path)
-=======
         # Download Images
         uploaded_img = download_image_from_url(image_path)
         official_img = download_image_from_url(official_url)
->>>>>>> c4eedeb5
 
         if not official_img:
             return {
@@ -149,14 +109,7 @@
             }
 
         # Match images
-<<<<<<< HEAD
-        is_authentic, match_percentage = match_images(image_path, official_img_path)
-
-        if official_img_path.exists():
-            official_img_path.unlink()
-=======
         is_authentic, match_percentage = match_images(uploaded_img, official_img)
->>>>>>> c4eedeb5
 
         return {
             "message": "Verification complete",
