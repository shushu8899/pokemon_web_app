#!/usr/bin/env python3

# TODO Shift the Running of the Application here
<<<<<<< HEAD

from fastapi import FastAPI, HTTPException, Request
from app.routes import seller_submission, card_verification, auth
import logging
from app.exceptions import ServiceException
from fastapi.security import HTTPBearer
from fastapi.responses import JSONResponse

# Import the HTTPBearer class
security = HTTPBearer()

# Update the FastAPI application
app = FastAPI(
    title="Pokémon Card Auction Platform API",
    description="This API provides endpoints for the Pokémon Card Auction Platform.",
    version="1.0.0"
)

# Set up logging
logging.basicConfig(level=logging.INFO)
logger = logging.getLogger(__name__)

# Global exception handler for HTTP exceptions
@app.exception_handler(HTTPException)
async def http_exception_handler(request: Request, exc: HTTPException):
    logger.warning(f"HTTP exception occurred: {str(exc)}")
    return JSONResponse(
        status_code=exc.status_code,
        content={"detail": exc.detail},
    )

# Global exception handler for custom exceptions - service layer (i.e. biz logic layer) exceptions
@app.exception_handler(ServiceException)
async def http_exception_handler(request: Request, exc: HTTPException):
    logger.warning(f"Service exception occurred: {str(exc)}")
    return JSONResponse(
        status_code=exc.status_code, #status code from the exception
        content={"detail": exc.detail}, #message from the exception
    )

# Global exception handler for unhandled exceptions
@app.exception_handler(Exception)
async def global_exception_handler(request: Request, exc: Exception):
    logger.error(f"Unhandled exception occurred: {str(exc)}")
    return JSONResponse(
        status_code=500,
        content={"detail": "An unexpected error occurred"}
    )
=======
from fastapi import FastAPI
from fastapi.middleware.cors import CORSMiddleware
from app.routes import search, seller_submission, card_verification
>>>>>>> 3898b6c7


# Enable CORS
app.add_middleware(
    CORSMiddleware,
    allow_origins=["*"],  # Change this to specific domains in production
    allow_credentials=True,
    allow_methods=["*"],
    allow_headers=["*"],
)

# Register search routes
app.include_router(search.router, prefix="/api", tags=["search"])
app.include_router(seller_submission.router, prefix="/auction")
app.include_router(card_verification.router, prefix="/verification")

@app.get("/")
def read_root():
    return {"message": "Welcome to the Pokémon Card Auction Platform"}

# Include auth routes
app.include_router(auth.router, prefix="", tags=["Authentication"])<|MERGE_RESOLUTION|>--- conflicted
+++ resolved
@@ -1,10 +1,10 @@
 #!/usr/bin/env python3
 
 # TODO Shift the Running of the Application here
-<<<<<<< HEAD
 
 from fastapi import FastAPI, HTTPException, Request
-from app.routes import seller_submission, card_verification, auth
+from fastapi.middleware.cors import CORSMiddleware
+from app.routes import seller_submission, card_verification, auth, search
 import logging
 from app.exceptions import ServiceException
 from fastapi.security import HTTPBearer
@@ -50,11 +50,6 @@
         status_code=500,
         content={"detail": "An unexpected error occurred"}
     )
-=======
-from fastapi import FastAPI
-from fastapi.middleware.cors import CORSMiddleware
-from app.routes import search, seller_submission, card_verification
->>>>>>> 3898b6c7
 
 
 # Enable CORS
